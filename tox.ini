--- conflicted
+++ resolved
@@ -15,14 +15,10 @@
     qt5reactor: qt5reactor
     qt5reactor: pytest-xvfb
     qt5reactor: pyqt5
-<<<<<<< HEAD
-    win: pywin32
 setenv=
     defaultreactor: REACTOR = default
     qt5reactor: REACTOR = qt5reactor
     asyncioreactor: REACTOR = asyncio
-=======
->>>>>>> b231ec44
 commands=
     pytest --reactor={env:REACTOR}
 sitepackages=False
