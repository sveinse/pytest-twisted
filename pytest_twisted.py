import functools
import inspect
import warnings

import decorator
import greenlet
import pytest

from twisted.internet import error, defer
from twisted.internet.threads import blockingCallFromThread
from twisted.python import failure


class WrongReactorAlreadyInstalledError(Exception):
    pass


class UnrecognizedCoroutineMarkError(Exception):
    @classmethod
    def from_mark(cls, mark):
        return cls(
            'Coroutine wrapper mark not recognized: {}'.format(repr(mark)),
        )


class AsyncGeneratorFixtureDidNotStopError(Exception):
    @classmethod
    def from_generator(cls, generator):
        return cls(
            'async fixture did not stop: {}'.format(generator),
        )


class AsyncFixtureUnsupportedScopeError(Exception):
    @classmethod
    def from_scope(cls, scope):
        return cls(
            'Unsupported scope used for async fixture: {}'.format(scope)
        )


class _config:
    external_reactor = False


class _instances:
    gr_twisted = None
    reactor = None


def _deprecate(deprecated, recommended):
    def decorator(f):
        @functools.wraps(f)
        def wrapper(*args, **kwargs):
            warnings.warn(
                '{deprecated} has been deprecated, use {recommended}'.format(
                    deprecated=deprecated,
                    recommended=recommended,
                ),
                DeprecationWarning,
                stacklevel=2,
            )
            return f(*args, **kwargs)

        return wrapper

    return decorator


def blockon(d):
    if _config.external_reactor:
        return block_from_thread(d)

    return blockon_default(d)


def blockon_default(d):
    current = greenlet.getcurrent()
    assert (
        current is not _instances.gr_twisted
    ), "blockon cannot be called from the twisted greenlet"
    result = []

    def cb(r):
        result.append(r)
        if greenlet.getcurrent() is not current:
            current.switch(result)

    d.addCallbacks(cb, cb)
    if not result:
        _result = _instances.gr_twisted.switch()
        assert _result is result, "illegal switch in blockon"

    if isinstance(result[0], failure.Failure):
        result[0].raiseException()

    return result[0]


def block_from_thread(d):
    return blockingCallFromThread(_instances.reactor, lambda x: x, d)


@decorator.decorator
def inlineCallbacks(fun, *args, **kw):
    return defer.inlineCallbacks(fun)(*args, **kw)


@decorator.decorator
def ensureDeferred(fun, *args, **kw):
    return defer.ensureDeferred(fun(*args, **kw))


def init_twisted_greenlet():
    if _instances.reactor is None or _instances.gr_twisted:
        return

    if not _instances.reactor.running:
        _instances.gr_twisted = greenlet.greenlet(_instances.reactor.run)
        # give me better tracebacks:
        failure.Failure.cleanFailure = lambda self: None
    else:
        _config.external_reactor = True


def stop_twisted_greenlet():
    if _instances.gr_twisted:
        _instances.reactor.stop()
        _instances.gr_twisted.switch()


class _CoroutineWrapper:
    def __init__(self, coroutine, mark):
        self.coroutine = coroutine
        self.mark = mark


def _marked_async_fixture(mark):
    @functools.wraps(pytest.fixture)
    def fixture(*args, **kwargs):
        try:
            scope = args[0]
        except IndexError:
            scope = kwargs.get('scope', 'function')

        if scope != 'function':
            raise AsyncFixtureUnsupportedScopeError.from_scope(scope=scope)

        def marker(f):
            @functools.wraps(f)
            def w(*args, **kwargs):
                return _CoroutineWrapper(
                    coroutine=f(*args, **kwargs),
                    mark=mark,
                )

            return w

        def decorator(f):
            result = pytest.fixture(*args, **kwargs)(marker(f))

            return result

        return decorator

    return fixture


async_fixture = _marked_async_fixture('async_fixture')
async_yield_fixture = _marked_async_fixture('async_yield_fixture')


@defer.inlineCallbacks
def _pytest_pyfunc_call(pyfuncitem):
    testfunction = pyfuncitem.obj
<<<<<<< HEAD
    async_generators = []
    if pyfuncitem._isyieldedfunction():
        defer.returnValue(testfunction(*pyfuncitem._args))
    else:
        funcargs = pyfuncitem.funcargs
        if hasattr(pyfuncitem, "_fixtureinfo"):
            testargs = {}
            for arg in pyfuncitem._fixtureinfo.argnames:
                if isinstance(funcargs[arg], _CoroutineWrapper):
                    wrapper = funcargs[arg]

                    if wrapper.mark == 'async_fixture':
                        arg_value = yield defer.ensureDeferred(
                            wrapper.coroutine
                        )
                    elif wrapper.mark == 'async_yield_fixture':
                        async_generators.append((arg, wrapper))
                        arg_value = yield defer.ensureDeferred(
                            wrapper.coroutine.__anext__(),
                        )
                    else:
                        raise UnrecognizedCoroutineMarkError.from_mark(
                            mark=wrapper.mark,
                        )
                else:
                    arg_value = funcargs[arg]

                testargs[arg] = arg_value
        else:
            testargs = funcargs
        result = yield testfunction(**testargs)

        async_generator_deferreds = [
            (arg, defer.ensureDeferred(g.coroutine.__anext__()))
            for arg, g in reversed(async_generators)
        ]

        for arg, d in async_generator_deferreds:
            try:
                yield d
            except StopAsyncIteration:
                continue
            else:
                raise AsyncGeneratorFixtureDidNotStopError.from_generator(
                    generator=arg,
                )

        defer.returnValue(result)
=======
    funcargs = pyfuncitem.funcargs
    if hasattr(pyfuncitem, "_fixtureinfo"):
        testargs = {}
        for arg in pyfuncitem._fixtureinfo.argnames:
            testargs[arg] = funcargs[arg]
    else:
        testargs = funcargs
    return testfunction(**testargs)
>>>>>>> 34473e6a


def pytest_pyfunc_call(pyfuncitem):
    if _instances.gr_twisted is not None:
        if _instances.gr_twisted.dead:
            raise RuntimeError("twisted reactor has stopped")

        def in_reactor(d, f, *args):
            return defer.maybeDeferred(f, *args).chainDeferred(d)

        d = defer.Deferred()
        _instances.reactor.callLater(
            0.0, in_reactor, d, _pytest_pyfunc_call, pyfuncitem
        )
        blockon_default(d)
    else:
        if not _instances.reactor.running:
            raise RuntimeError("twisted reactor is not running")
        blockingCallFromThread(
            _instances.reactor, _pytest_pyfunc_call, pyfuncitem
        )
    return True


@pytest.fixture(scope="session", autouse=True)
def twisted_greenlet(request):
    request.addfinalizer(stop_twisted_greenlet)
    return _instances.gr_twisted


def init_default_reactor():
    import twisted.internet.default

    module = inspect.getmodule(twisted.internet.default.install)

    module_name = module.__name__.split(".")[-1]
    reactor_type_name, = (x for x in dir(module) if x.lower() == module_name)
    reactor_type = getattr(module, reactor_type_name)

    _install_reactor(
        reactor_installer=twisted.internet.default.install,
        reactor_type=reactor_type,
    )


def init_qt5_reactor():
    import qt5reactor

    _install_reactor(
        reactor_installer=qt5reactor.install, reactor_type=qt5reactor.QtReactor
    )


def init_asyncio_reactor():
    from twisted.internet import asyncioreactor

    _install_reactor(
        reactor_installer=asyncioreactor.install,
        reactor_type=asyncioreactor.AsyncioSelectorReactor,
    )


reactor_installers = {
    "default": init_default_reactor,
    "qt5reactor": init_qt5_reactor,
    "asyncio": init_asyncio_reactor,
}


def _install_reactor(reactor_installer, reactor_type):
    try:
        reactor_installer()
    except error.ReactorAlreadyInstalledError:
        import twisted.internet.reactor

        if not isinstance(twisted.internet.reactor, reactor_type):
            raise WrongReactorAlreadyInstalledError(
                "expected {} but found {}".format(
                    reactor_type, type(twisted.internet.reactor)
                )
            )

    import twisted.internet.reactor

    _instances.reactor = twisted.internet.reactor
    init_twisted_greenlet()


def pytest_addoption(parser):
    group = parser.getgroup("twisted")
    group.addoption(
        "--reactor",
        default="default",
        choices=tuple(reactor_installers.keys()),
    )


def pytest_configure(config):
    pytest.inlineCallbacks = _deprecate(
        deprecated='pytest.inlineCallbacks',
        recommended='pytest_twisted.inlineCallbacks',
    )(inlineCallbacks)
    pytest.blockon = _deprecate(
        deprecated='pytest.blockon',
        recommended='pytest_twisted.blockon',
    )(blockon)

    reactor_installers[config.getoption("reactor")]()<|MERGE_RESOLUTION|>--- conflicted
+++ resolved
@@ -173,65 +173,51 @@
 @defer.inlineCallbacks
 def _pytest_pyfunc_call(pyfuncitem):
     testfunction = pyfuncitem.obj
-<<<<<<< HEAD
     async_generators = []
-    if pyfuncitem._isyieldedfunction():
-        defer.returnValue(testfunction(*pyfuncitem._args))
-    else:
-        funcargs = pyfuncitem.funcargs
-        if hasattr(pyfuncitem, "_fixtureinfo"):
-            testargs = {}
-            for arg in pyfuncitem._fixtureinfo.argnames:
-                if isinstance(funcargs[arg], _CoroutineWrapper):
-                    wrapper = funcargs[arg]
-
-                    if wrapper.mark == 'async_fixture':
-                        arg_value = yield defer.ensureDeferred(
-                            wrapper.coroutine
-                        )
-                    elif wrapper.mark == 'async_yield_fixture':
-                        async_generators.append((arg, wrapper))
-                        arg_value = yield defer.ensureDeferred(
-                            wrapper.coroutine.__anext__(),
-                        )
-                    else:
-                        raise UnrecognizedCoroutineMarkError.from_mark(
-                            mark=wrapper.mark,
-                        )
-                else:
-                    arg_value = funcargs[arg]
-
-                testargs[arg] = arg_value
-        else:
-            testargs = funcargs
-        result = yield testfunction(**testargs)
-
-        async_generator_deferreds = [
-            (arg, defer.ensureDeferred(g.coroutine.__anext__()))
-            for arg, g in reversed(async_generators)
-        ]
-
-        for arg, d in async_generator_deferreds:
-            try:
-                yield d
-            except StopAsyncIteration:
-                continue
-            else:
-                raise AsyncGeneratorFixtureDidNotStopError.from_generator(
-                    generator=arg,
-                )
-
-        defer.returnValue(result)
-=======
     funcargs = pyfuncitem.funcargs
     if hasattr(pyfuncitem, "_fixtureinfo"):
         testargs = {}
         for arg in pyfuncitem._fixtureinfo.argnames:
-            testargs[arg] = funcargs[arg]
+            if isinstance(funcargs[arg], _CoroutineWrapper):
+                wrapper = funcargs[arg]
+
+                if wrapper.mark == 'async_fixture':
+                    arg_value = yield defer.ensureDeferred(
+                        wrapper.coroutine
+                    )
+                elif wrapper.mark == 'async_yield_fixture':
+                    async_generators.append((arg, wrapper))
+                    arg_value = yield defer.ensureDeferred(
+                        wrapper.coroutine.__anext__(),
+                    )
+                else:
+                    raise UnrecognizedCoroutineMarkError.from_mark(
+                        mark=wrapper.mark,
+                    )
+            else:
+                arg_value = funcargs[arg]
+
+            testargs[arg] = arg_value
     else:
         testargs = funcargs
-    return testfunction(**testargs)
->>>>>>> 34473e6a
+    result = yield testfunction(**testargs)
+
+    async_generator_deferreds = [
+        (arg, defer.ensureDeferred(g.coroutine.__anext__()))
+        for arg, g in reversed(async_generators)
+    ]
+
+    for arg, d in async_generator_deferreds:
+        try:
+            yield d
+        except StopAsyncIteration:
+            continue
+        else:
+            raise AsyncGeneratorFixtureDidNotStopError.from_generator(
+                generator=arg,
+            )
+
+    defer.returnValue(result)
 
 
 def pytest_pyfunc_call(pyfuncitem):
