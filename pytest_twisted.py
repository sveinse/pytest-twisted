--- conflicted
+++ resolved
@@ -26,18 +26,6 @@
     reactor = None
 
 
-<<<<<<< HEAD
-def pytest_namespace():
-    return {
-        "inlineCallbacks": inlineCallbacks,
-        "async_yield": async_yield,
-        "async_await": async_await,
-        "blockon": blockon,
-    }
-
-
-=======
->>>>>>> 295b86f6
 def blockon(d):
     if _config.external_reactor:
         return block_from_thread(d)
@@ -206,4 +194,6 @@
 def pytest_configure(config):
     pytest.inlineCallbacks = inlineCallbacks
     pytest.blockon = blockon
+    pytest.async_yield = async_yield
+    pytest.async_await = async_await
     reactor_installers[config.getoption("reactor")]()