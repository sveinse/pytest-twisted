import sys
import textwrap

import pytest

import pytest_twisted


def assert_outcomes(run_result, outcomes):
    formatted_output = format_run_result_output_for_assert(run_result)

    try:
        result_outcomes = run_result.parseoutcomes()
    except ValueError:
        assert False, formatted_output

    for name, value in outcomes.items():
        assert result_outcomes.get(name) == value, formatted_output


def format_run_result_output_for_assert(run_result):
    tpl = """
    ---- stdout
    {}
    ---- stderr
    {}
    ----
    """
    return textwrap.dedent(tpl).format(
        run_result.stdout.str(), run_result.stderr.str()
    )


def skip_if_reactor_not(request, expected_reactor):
    actual_reactor = request.config.getoption("reactor", "default")
    if actual_reactor != expected_reactor:
        pytest.skip("reactor is {} not {}".format(actual_reactor, expected_reactor))


def skip_if_no_async_await():
    return pytest.mark.skipif(
        not pytest_twisted.ASYNC_AWAIT,
        reason="async/await syntax not support on Python <3.5",
    )


def skip_if_no_async_generators():
    return pytest.mark.skipif(
        not pytest_twisted.ASYNC_GENERATORS,
        reason="async generators not support on Python <3.6",
    )


@pytest.fixture
def cmd_opts(request):
    reactor = request.config.getoption("reactor", "default")
    return ("--reactor={}".format(reactor),)


def test_inline_callbacks_in_pytest():
    assert hasattr(pytest, 'inlineCallbacks')


def test_blockon_in_pytest():
    assert hasattr(pytest, 'blockon')


def test_fail_later(testdir, cmd_opts):
    test_file = """
    from twisted.internet import reactor, defer

    def test_fail():
        def doit():
            try:
                1 / 0
            except:
                d.errback()

        d = defer.Deferred()
        reactor.callLater(0.01, doit)
        return d
    """
    testdir.makepyfile(test_file)
    rr = testdir.run(sys.executable, "-m", "pytest", *cmd_opts)
    assert_outcomes(rr, {"failed": 1})


def test_succeed_later(testdir, cmd_opts):
    test_file = """
    from twisted.internet import reactor, defer

    def test_succeed():
        d = defer.Deferred()
        reactor.callLater(0.01, d.callback, 1)
        return d
    """
    testdir.makepyfile(test_file)
    rr = testdir.run(sys.executable, "-m", "pytest", *cmd_opts)
    assert_outcomes(rr, {"passed": 1})


def test_non_deferred(testdir, cmd_opts):
    test_file = """
    from twisted.internet import reactor, defer

    def test_succeed():
        return 42
    """
    testdir.makepyfile(test_file)
    rr = testdir.run(sys.executable, "-m", "pytest", *cmd_opts)
    assert_outcomes(rr, {"passed": 1})


def test_exception(testdir, cmd_opts):
    test_file = """
    def test_more_fail():
        raise RuntimeError("foo")
    """
    testdir.makepyfile(test_file)
    rr = testdir.run(sys.executable, "-m", "pytest", *cmd_opts)
    assert_outcomes(rr, {"failed": 1})


def test_inlineCallbacks(testdir, cmd_opts):
    test_file = """
    from twisted.internet import reactor, defer
    import pytest
    import pytest_twisted

    @pytest.fixture(scope="module", params=["fs", "imap", "web"])
    def foo(request):
        return request.param

    @pytest_twisted.inlineCallbacks
    def test_succeed(foo):
        yield defer.succeed(foo)
        if foo == "web":
            raise RuntimeError("baz")
    """
    testdir.makepyfile(test_file)
    rr = testdir.run(sys.executable, "-m", "pytest", "-v", *cmd_opts)
    assert_outcomes(rr, {"passed": 2, "failed": 1})


def test_twisted_greenlet(testdir, cmd_opts):
    test_file = """
    import pytest, greenlet

    MAIN = None

    @pytest.fixture(scope="session", autouse=True)
    def set_MAIN(request, twisted_greenlet):
        global MAIN
        MAIN = twisted_greenlet

    def test_MAIN():
        assert MAIN is not None
        assert MAIN is greenlet.getcurrent()
    """
    testdir.makepyfile(test_file)
    rr = testdir.run(sys.executable, "-m", "pytest", "-v", *cmd_opts)
    assert_outcomes(rr, {"passed": 1})


def test_blockon_in_fixture(testdir, cmd_opts):
    test_file = """
    from twisted.internet import reactor, defer
    import pytest
    import pytest_twisted

    @pytest.fixture(scope="module", params=["fs", "imap", "web"])
    def foo(request):
        d1, d2 = defer.Deferred(), defer.Deferred()
        reactor.callLater(0.01, d1.callback, 1)
        reactor.callLater(0.02, d2.callback, request.param)
        pytest_twisted.blockon(d1)
        return d2

    @pytest_twisted.inlineCallbacks
    def test_succeed(foo):
        x = yield foo
        if x == "web":
            raise RuntimeError("baz")
    """
    testdir.makepyfile(test_file)
    rr = testdir.run(sys.executable, "-m", "pytest", "-v", *cmd_opts)
    assert_outcomes(rr, {"passed": 2, "failed": 1})


<<<<<<< HEAD
@skip_if_no_async_await()
def test_async_fixture(testdir, cmd_opts):
    test_file = """
    from twisted.internet import reactor, defer
    import pytest
    import pytest_twisted

    @pytest_twisted.async_fixture(scope="function", params=["fs", "imap", "web"])
    @pytest.mark.redgreenblue
    async def foo(request):
        d1, d2 = defer.Deferred(), defer.Deferred()
        reactor.callLater(0.01, d1.callback, 1)
        reactor.callLater(0.02, d2.callback, request.param)
        await d1
        return d2,

    @pytest_twisted.inlineCallbacks
    def test_succeed_blue(foo):
        x = yield foo[0]
        if x == "web":
            raise RuntimeError("baz")
    """
    testdir.makepyfile(test_file)
    rr = testdir.run(sys.executable, "-m", "pytest", "-v", *cmd_opts)
    assert_outcomes(rr, {"passed": 2, "failed": 1})


@skip_if_no_async_generators()
def test_async_fixture_concurrent_teardown(testdir, cmd_opts):
    test_file = """
    from twisted.internet import reactor, defer
    import pytest
    import pytest_twisted


    here = defer.Deferred()
    there = defer.Deferred()

    @pytest_twisted.async_yield_fixture()
    async def this():
        yield 42

        there.callback(None)
        reactor.callLater(5, here.cancel)
        await here

    @pytest_twisted.async_yield_fixture()
    async def that():
        yield 37

        here.callback(None)
        reactor.callLater(5, there.cancel)
        await there

    def test_succeed(this, that):
        pass
    """
    testdir.makepyfile(test_file)
    # TODO: add a timeout, failure just hangs indefinitely for now
    # https://github.com/pytest-dev/pytest/issues/4073
    rr = testdir.run(sys.executable, "-m", "pytest", "-v", *cmd_opts)
    assert_outcomes(rr, {"passed": 1})


@skip_if_no_async_generators()
def test_async_fixture_yield(testdir, cmd_opts):
    test_file = """
    from twisted.internet import reactor, defer
    import pytest
    import pytest_twisted

    @pytest_twisted.async_yield_fixture(
        scope="function",
        params=["fs", "imap", "web", "gopher", "archie"],
    )
    async def foo(request):
        d1, d2 = defer.Deferred(), defer.Deferred()
        reactor.callLater(0.01, d1.callback, 1)
        reactor.callLater(0.02, d2.callback, request.param)
        await d1

        # Twisted doesn't allow calling back with a Deferred as a value.
        # This deferred is being wrapped up in a tuple to sneak through.
        # https://github.com/twisted/twisted/blob/c0f1394c7bfb04d97c725a353a1f678fa6a1c602/src/twisted/internet/defer.py#L459
        yield d2,

        if request.param == "gopher":
            raise RuntimeError("gaz")

        if request.param == "archie":
            yield 42

    @pytest_twisted.inlineCallbacks
    def test_succeed(foo):
        x = yield foo[0]
        if x == "web":
            raise RuntimeError("baz")
    """
    testdir.makepyfile(test_file)
    rr = testdir.run(sys.executable, "-m", "pytest", "-v", *cmd_opts)
    assert_outcomes(rr, {"passed": 2, "failed": 3})


@skip_if_reactor_not("default")
def test_blockon_in_hook(testdir, cmd_opts):
=======
def test_blockon_in_hook(testdir, cmd_opts, request):
    skip_if_reactor_not(request, "default")
>>>>>>> a9ed9412
    conftest_file = """
    import pytest_twisted as pt
    from twisted.internet import reactor, defer

    def pytest_configure(config):
        pt.init_default_reactor()
        d1, d2 = defer.Deferred(), defer.Deferred()
        reactor.callLater(0.01, d1.callback, 1)
        reactor.callLater(0.02, d2.callback, 1)
        pt.blockon(d1)
        pt.blockon(d2)
    """
    testdir.makeconftest(conftest_file)
    test_file = """
    from twisted.internet import reactor, defer

    def test_succeed():
        d = defer.Deferred()
        reactor.callLater(0.01, d.callback, 1)
        return d
    """
    testdir.makepyfile(test_file)
    rr = testdir.run(sys.executable, "-m", "pytest", "-v", *cmd_opts)
    assert_outcomes(rr, {"passed": 1})


def test_wrong_reactor(testdir, cmd_opts, request):
    skip_if_reactor_not(request, "default")
    conftest_file = """
    def pytest_addhooks():
        import twisted.internet.reactor
        twisted.internet.reactor = None
    """
    testdir.makeconftest(conftest_file)
    test_file = """
    def test_succeed():
        pass
    """
    testdir.makepyfile(test_file)
    rr = testdir.run(sys.executable, "-m", "pytest", "-v", *cmd_opts)
    assert "WrongReactorAlreadyInstalledError" in rr.stderr.str()


def test_blockon_in_hook_with_qt5reactor(testdir, cmd_opts, request):
    skip_if_reactor_not(request, "qt5reactor")
    conftest_file = """
    import pytest_twisted as pt
    import pytestqt
    from twisted.internet import defer

    def pytest_configure(config):
        pt.init_qt5_reactor()
        d = defer.Deferred()

        from twisted.internet import reactor

        reactor.callLater(0.01, d.callback, 1)
        pt.blockon(d)
    """
    testdir.makeconftest(conftest_file)
    test_file = """
    from twisted.internet import reactor, defer

    def test_succeed():
        d = defer.Deferred()
        reactor.callLater(0.01, d.callback, 1)
        return d
    """
    testdir.makepyfile(test_file)
    rr = testdir.run(sys.executable, "-m", "pytest", "-v", *cmd_opts)
    assert_outcomes(rr, {"passed": 1})


def test_wrong_reactor_with_qt5reactor(testdir, cmd_opts, request):
    skip_if_reactor_not(request, "qt5reactor")
    conftest_file = """
    def pytest_addhooks():
        import twisted.internet.default
        twisted.internet.default.install()
    """
    testdir.makeconftest(conftest_file)
    test_file = """
    def test_succeed():
        pass
    """
    testdir.makepyfile(test_file)
    rr = testdir.run(sys.executable, "-m", "pytest", "-v", *cmd_opts)
    assert "WrongReactorAlreadyInstalledError" in rr.stderr.str()


def test_pytest_from_reactor_thread(testdir, request):
    skip_if_reactor_not(request, "default")
    test_file = """
    import pytest
    import pytest_twisted
    from twisted.internet import reactor, defer

    @pytest.fixture
    def fix():
        d = defer.Deferred()
        reactor.callLater(0.01, d.callback, 42)
        return pytest_twisted.blockon(d)

    def test_simple(fix):
        assert fix == 42

    @pytest_twisted.inlineCallbacks
    def test_fail():
        d = defer.Deferred()
        reactor.callLater(0.01, d.callback, 1)
        yield d
        assert False
    """
    testdir.makepyfile(test_file)
    runner_file = """
    import pytest

    from twisted.internet import reactor
    from twisted.internet.defer import inlineCallbacks
    from twisted.internet.threads import deferToThread

    codes = []

    @inlineCallbacks
    def main():
        try:
            codes.append((yield deferToThread(pytest.main, ['-k simple'])))
            codes.append((yield deferToThread(pytest.main, ['-k fail'])))
        finally:
            reactor.stop()

    if __name__ == '__main__':
        reactor.callLater(0, main)
        reactor.run()
        codes == [0, 1] or exit(1)
    """
    testdir.makepyfile(runner=runner_file)
    # check test file is ok in standalone mode:
    rr = testdir.run(sys.executable, "-m", "pytest", "-v")
    assert_outcomes(rr, {"passed": 1, "failed": 1})
    # test embedded mode:
    assert testdir.run(sys.executable, "runner.py").ret == 0<|MERGE_RESOLUTION|>--- conflicted
+++ resolved
@@ -187,7 +187,6 @@
     assert_outcomes(rr, {"passed": 2, "failed": 1})
 
 
-<<<<<<< HEAD
 @skip_if_no_async_await()
 def test_async_fixture(testdir, cmd_opts):
     test_file = """
@@ -291,12 +290,8 @@
     assert_outcomes(rr, {"passed": 2, "failed": 3})
 
 
-@skip_if_reactor_not("default")
-def test_blockon_in_hook(testdir, cmd_opts):
-=======
 def test_blockon_in_hook(testdir, cmd_opts, request):
     skip_if_reactor_not(request, "default")
->>>>>>> a9ed9412
     conftest_file = """
     import pytest_twisted as pt
     from twisted.internet import reactor, defer
