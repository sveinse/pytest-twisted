import sys
import textwrap

import pytest

import pytest_twisted


<<<<<<< HEAD
# https://docs.python.org/3/whatsnew/3.5.html#pep-492-coroutines-with-async-and-await-syntax
ASYNC_AWAIT = sys.version_info >= (3, 5)

# https://docs.python.org/3/whatsnew/3.6.html#pep-525-asynchronous-generators
ASYNC_GENERATORS = sys.version_info >= (3, 6)

=======
ASYNC_AWAIT = sys.version_info >= (3, 5)

>>>>>>> 681fa3d6

def assert_outcomes(run_result, outcomes):
    formatted_output = format_run_result_output_for_assert(run_result)

    try:
        result_outcomes = run_result.parseoutcomes()
    except ValueError:
        assert False, formatted_output

    for name, value in outcomes.items():
        assert result_outcomes.get(name) == value, formatted_output


def format_run_result_output_for_assert(run_result):
    tpl = """
    ---- stdout
    {}
    ---- stderr
    {}
    ----
    """
    return textwrap.dedent(tpl).format(
        run_result.stdout.str(), run_result.stderr.str()
    )


def skip_if_reactor_not(request, expected_reactor):
    actual_reactor = request.config.getoption("reactor", "default")
    if actual_reactor != expected_reactor:
        pytest.skip("reactor is {} not {}".format(actual_reactor, expected_reactor))


def skip_if_no_async_await():
    return pytest.mark.skipif(
        not ASYNC_AWAIT,
<<<<<<< HEAD
        reason="async/await syntax not support on Python <3.5",
    )


def skip_if_no_async_generators():
    return pytest.mark.skipif(
        not ASYNC_GENERATORS,
        reason="async generators not support on Python <3.6",
=======
        reason="async/await syntax not supported on Python <3.5",
>>>>>>> 681fa3d6
    )


@pytest.fixture
def cmd_opts(request):
    reactor = request.config.getoption("reactor", "default")
    return ("--reactor={}".format(reactor),)


def test_inline_callbacks_in_pytest():
    assert hasattr(pytest, 'inlineCallbacks')


def test_blockon_in_pytest():
    assert hasattr(pytest, 'blockon')


def test_fail_later(testdir, cmd_opts):
    test_file = """
    from twisted.internet import reactor, defer

    def test_fail():
        def doit():
            try:
                1 / 0
            except:
                d.errback()

        d = defer.Deferred()
        reactor.callLater(0.01, doit)
        return d
    """
    testdir.makepyfile(test_file)
    rr = testdir.run(sys.executable, "-m", "pytest", *cmd_opts)
    assert_outcomes(rr, {"failed": 1})


def test_succeed_later(testdir, cmd_opts):
    test_file = """
    from twisted.internet import reactor, defer

    def test_succeed():
        d = defer.Deferred()
        reactor.callLater(0.01, d.callback, 1)
        return d
    """
    testdir.makepyfile(test_file)
    rr = testdir.run(sys.executable, "-m", "pytest", *cmd_opts)
    assert_outcomes(rr, {"passed": 1})


def test_non_deferred(testdir, cmd_opts):
    test_file = """
    from twisted.internet import reactor, defer

    def test_succeed():
        return 42
    """
    testdir.makepyfile(test_file)
    rr = testdir.run(sys.executable, "-m", "pytest", *cmd_opts)
    assert_outcomes(rr, {"passed": 1})


def test_exception(testdir, cmd_opts):
    test_file = """
    def test_more_fail():
        raise RuntimeError("foo")
    """
    testdir.makepyfile(test_file)
    rr = testdir.run(sys.executable, "-m", "pytest", *cmd_opts)
    assert_outcomes(rr, {"failed": 1})


def test_inlineCallbacks(testdir, cmd_opts):
    test_file = """
    from twisted.internet import reactor, defer
    import pytest
    import pytest_twisted

    @pytest.fixture(scope="module", params=["fs", "imap", "web"])
    def foo(request):
        return request.param

    @pytest_twisted.inlineCallbacks
    def test_succeed(foo):
        yield defer.succeed(foo)
        if foo == "web":
            raise RuntimeError("baz")
    """
    testdir.makepyfile(test_file)
    rr = testdir.run(sys.executable, "-m", "pytest", "-v", *cmd_opts)
    assert_outcomes(rr, {"passed": 2, "failed": 1})


@skip_if_no_async_await()
def test_async_await(testdir, cmd_opts):
    test_file = """
    from twisted.internet import reactor, defer
    import pytest
    import pytest_twisted

    @pytest.fixture(scope="module", params=["fs", "imap", "web"])
    def foo(request):
        return request.param

    @pytest_twisted.ensureDeferred
    async def test_succeed(foo):
        await defer.succeed(foo)
        if foo == "web":
            raise RuntimeError("baz")
    """
    testdir.makepyfile(test_file)
    rr = testdir.run(sys.executable, "-m", "pytest", "-v", *cmd_opts)
    assert_outcomes(rr, {"passed": 2, "failed": 1})


def test_twisted_greenlet(testdir, cmd_opts):
    test_file = """
    import pytest, greenlet

    MAIN = None

    @pytest.fixture(scope="session", autouse=True)
    def set_MAIN(request, twisted_greenlet):
        global MAIN
        MAIN = twisted_greenlet

    def test_MAIN():
        assert MAIN is not None
        assert MAIN is greenlet.getcurrent()
    """
    testdir.makepyfile(test_file)
    rr = testdir.run(sys.executable, "-m", "pytest", "-v", *cmd_opts)
    assert_outcomes(rr, {"passed": 1})


def test_blockon_in_fixture(testdir, cmd_opts):
    test_file = """
    from twisted.internet import reactor, defer
    import pytest
    import pytest_twisted

    @pytest.fixture(scope="module", params=["fs", "imap", "web"])
    def foo(request):
        d1, d2 = defer.Deferred(), defer.Deferred()
        reactor.callLater(0.01, d1.callback, 1)
        reactor.callLater(0.02, d2.callback, request.param)
        pytest_twisted.blockon(d1)
        return d2

    @pytest_twisted.inlineCallbacks
    def test_succeed(foo):
        x = yield foo
        if x == "web":
            raise RuntimeError("baz")
    """
    testdir.makepyfile(test_file)
    rr = testdir.run(sys.executable, "-m", "pytest", "-v", *cmd_opts)
    assert_outcomes(rr, {"passed": 2, "failed": 1})


@skip_if_no_async_await()
<<<<<<< HEAD
def test_async_fixture(testdir, cmd_opts):
=======
def test_blockon_in_fixture_async(testdir, cmd_opts):
>>>>>>> 681fa3d6
    test_file = """
    from twisted.internet import reactor, defer
    import pytest
    import pytest_twisted

<<<<<<< HEAD
    @pytest_twisted.async_fixture(scope="function", params=["fs", "imap", "web"])
    @pytest.mark.redgreenblue
    async def foo(request):
        d1, d2 = defer.Deferred(), defer.Deferred()
        reactor.callLater(0.01, d1.callback, 1)
        reactor.callLater(0.02, d2.callback, request.param)
        await d1
        return d2,

    @pytest_twisted.inlineCallbacks
    def test_succeed_blue(foo):
        x = yield foo[0]
=======
    @pytest.fixture(scope="module", params=["fs", "imap", "web"])
    def foo(request):
        d1, d2 = defer.Deferred(), defer.Deferred()
        reactor.callLater(0.01, d1.callback, 1)
        reactor.callLater(0.02, d2.callback, request.param)
        pytest_twisted.blockon(d1)
        return d2

    @pytest_twisted.ensureDeferred
    async def test_succeed(foo):
        x = await foo
>>>>>>> 681fa3d6
        if x == "web":
            raise RuntimeError("baz")
    """
    testdir.makepyfile(test_file)
    rr = testdir.run(sys.executable, "-m", "pytest", "-v", *cmd_opts)
    assert_outcomes(rr, {"passed": 2, "failed": 1})


<<<<<<< HEAD
@skip_if_no_async_generators()
def test_async_fixture_concurrent_teardown(testdir, cmd_opts):
    test_file = """
    from twisted.internet import reactor, defer
    import pytest
    import pytest_twisted


    here = defer.Deferred()
    there = defer.Deferred()

    @pytest_twisted.async_yield_fixture()
    async def this():
        yield 42

        there.callback(None)
        reactor.callLater(5, here.cancel)
        await here

    @pytest_twisted.async_yield_fixture()
    async def that():
        yield 37

        here.callback(None)
        reactor.callLater(5, there.cancel)
        await there

    def test_succeed(this, that):
        pass
    """
    testdir.makepyfile(test_file)
    # TODO: add a timeout, failure just hangs indefinitely for now
    # https://github.com/pytest-dev/pytest/issues/4073
    rr = testdir.run(sys.executable, "-m", "pytest", "-v", *cmd_opts)
    assert_outcomes(rr, {"passed": 1})


@skip_if_no_async_generators()
def test_async_fixture_yield(testdir, cmd_opts):
    test_file = """
    from twisted.internet import reactor, defer
    import pytest
    import pytest_twisted

    @pytest_twisted.async_yield_fixture(
        scope="function",
        params=["fs", "imap", "web", "gopher", "archie"],
    )
    async def foo(request):
        d1, d2 = defer.Deferred(), defer.Deferred()
        reactor.callLater(0.01, d1.callback, 1)
        reactor.callLater(0.02, d2.callback, request.param)
        await d1

        # Twisted doesn't allow calling back with a Deferred as a value.
        # This deferred is being wrapped up in a tuple to sneak through.
        # https://github.com/twisted/twisted/blob/c0f1394c7bfb04d97c725a353a1f678fa6a1c602/src/twisted/internet/defer.py#L459
        yield d2,

        if request.param == "gopher":
            raise RuntimeError("gaz")

        if request.param == "archie":
            yield 42

    @pytest_twisted.inlineCallbacks
    def test_succeed(foo):
        x = yield foo[0]
        if x == "web":
            raise RuntimeError("baz")
    """
    testdir.makepyfile(test_file)
    rr = testdir.run(sys.executable, "-m", "pytest", "-v", *cmd_opts)
    assert_outcomes(rr, {"passed": 2, "failed": 3})


=======
>>>>>>> 681fa3d6
def test_blockon_in_hook(testdir, cmd_opts, request):
    skip_if_reactor_not(request, "default")
    conftest_file = """
    import pytest_twisted as pt
    from twisted.internet import reactor, defer

    def pytest_configure(config):
        pt.init_default_reactor()
        d1, d2 = defer.Deferred(), defer.Deferred()
        reactor.callLater(0.01, d1.callback, 1)
        reactor.callLater(0.02, d2.callback, 1)
        pt.blockon(d1)
        pt.blockon(d2)
    """
    testdir.makeconftest(conftest_file)
    test_file = """
    from twisted.internet import reactor, defer

    def test_succeed():
        d = defer.Deferred()
        reactor.callLater(0.01, d.callback, 1)
        return d
    """
    testdir.makepyfile(test_file)
    rr = testdir.run(sys.executable, "-m", "pytest", "-v", *cmd_opts)
    assert_outcomes(rr, {"passed": 1})


def test_wrong_reactor(testdir, cmd_opts, request):
    skip_if_reactor_not(request, "default")
    conftest_file = """
    def pytest_addhooks():
        import twisted.internet.reactor
        twisted.internet.reactor = None
    """
    testdir.makeconftest(conftest_file)
    test_file = """
    def test_succeed():
        pass
    """
    testdir.makepyfile(test_file)
    rr = testdir.run(sys.executable, "-m", "pytest", "-v", *cmd_opts)
    assert "WrongReactorAlreadyInstalledError" in rr.stderr.str()


def test_blockon_in_hook_with_qt5reactor(testdir, cmd_opts, request):
    skip_if_reactor_not(request, "qt5reactor")
    conftest_file = """
    import pytest_twisted as pt
    import pytestqt
    from twisted.internet import defer

    def pytest_configure(config):
        pt.init_qt5_reactor()
        d = defer.Deferred()

        from twisted.internet import reactor

        reactor.callLater(0.01, d.callback, 1)
        pt.blockon(d)
    """
    testdir.makeconftest(conftest_file)
    test_file = """
    from twisted.internet import reactor, defer

    def test_succeed():
        d = defer.Deferred()
        reactor.callLater(0.01, d.callback, 1)
        return d
    """
    testdir.makepyfile(test_file)
    rr = testdir.run(sys.executable, "-m", "pytest", "-v", *cmd_opts)
    assert_outcomes(rr, {"passed": 1})


def test_wrong_reactor_with_qt5reactor(testdir, cmd_opts, request):
    skip_if_reactor_not(request, "qt5reactor")
    conftest_file = """
    def pytest_addhooks():
        import twisted.internet.default
        twisted.internet.default.install()
    """
    testdir.makeconftest(conftest_file)
    test_file = """
    def test_succeed():
        pass
    """
    testdir.makepyfile(test_file)
    rr = testdir.run(sys.executable, "-m", "pytest", "-v", *cmd_opts)
    assert "WrongReactorAlreadyInstalledError" in rr.stderr.str()


def test_pytest_from_reactor_thread(testdir, request):
    skip_if_reactor_not(request, "default")
    test_file = """
    import pytest
    import pytest_twisted
    from twisted.internet import reactor, defer

    @pytest.fixture
    def fix():
        d = defer.Deferred()
        reactor.callLater(0.01, d.callback, 42)
        return pytest_twisted.blockon(d)

    def test_simple(fix):
        assert fix == 42

    @pytest_twisted.inlineCallbacks
    def test_fail():
        d = defer.Deferred()
        reactor.callLater(0.01, d.callback, 1)
        yield d
        assert False
    """
    testdir.makepyfile(test_file)
    runner_file = """
    import pytest

    from twisted.internet import reactor
    from twisted.internet.defer import inlineCallbacks
    from twisted.internet.threads import deferToThread

    codes = []

    @inlineCallbacks
    def main():
        try:
            codes.append((yield deferToThread(pytest.main, ['-k simple'])))
            codes.append((yield deferToThread(pytest.main, ['-k fail'])))
        finally:
            reactor.stop()

    if __name__ == '__main__':
        reactor.callLater(0, main)
        reactor.run()
        codes == [0, 1] or exit(1)
    """
    testdir.makepyfile(runner=runner_file)
    # check test file is ok in standalone mode:
    rr = testdir.run(sys.executable, "-m", "pytest", "-v")
    assert_outcomes(rr, {"passed": 1, "failed": 1})
    # test embedded mode:
    assert testdir.run(sys.executable, "runner.py").ret == 0<|MERGE_RESOLUTION|>--- conflicted
+++ resolved
@@ -6,17 +6,12 @@
 import pytest_twisted
 
 
-<<<<<<< HEAD
 # https://docs.python.org/3/whatsnew/3.5.html#pep-492-coroutines-with-async-and-await-syntax
 ASYNC_AWAIT = sys.version_info >= (3, 5)
 
 # https://docs.python.org/3/whatsnew/3.6.html#pep-525-asynchronous-generators
 ASYNC_GENERATORS = sys.version_info >= (3, 6)
 
-=======
-ASYNC_AWAIT = sys.version_info >= (3, 5)
-
->>>>>>> 681fa3d6
 
 def assert_outcomes(run_result, outcomes):
     formatted_output = format_run_result_output_for_assert(run_result)
@@ -52,8 +47,7 @@
 def skip_if_no_async_await():
     return pytest.mark.skipif(
         not ASYNC_AWAIT,
-<<<<<<< HEAD
-        reason="async/await syntax not support on Python <3.5",
+        reason="async/await syntax not supported on Python <3.5",
     )
 
 
@@ -61,9 +55,6 @@
     return pytest.mark.skipif(
         not ASYNC_GENERATORS,
         reason="async generators not support on Python <3.6",
-=======
-        reason="async/await syntax not supported on Python <3.5",
->>>>>>> 681fa3d6
     )
 
 
@@ -226,17 +217,38 @@
 
 
 @skip_if_no_async_await()
-<<<<<<< HEAD
+def test_blockon_in_fixture_async(testdir, cmd_opts):
+    test_file = """
+    from twisted.internet import reactor, defer
+    import pytest
+    import pytest_twisted
+
+    @pytest.fixture(scope="module", params=["fs", "imap", "web"])
+    def foo(request):
+        d1, d2 = defer.Deferred(), defer.Deferred()
+        reactor.callLater(0.01, d1.callback, 1)
+        reactor.callLater(0.02, d2.callback, request.param)
+        pytest_twisted.blockon(d1)
+        return d2
+
+    @pytest_twisted.ensureDeferred
+    async def test_succeed(foo):
+        x = await foo
+        if x == "web":
+            raise RuntimeError("baz")
+    """
+    testdir.makepyfile(test_file)
+    rr = testdir.run(sys.executable, "-m", "pytest", "-v", *cmd_opts)
+    assert_outcomes(rr, {"passed": 2, "failed": 1})
+
+
+@skip_if_no_async_await()
 def test_async_fixture(testdir, cmd_opts):
-=======
-def test_blockon_in_fixture_async(testdir, cmd_opts):
->>>>>>> 681fa3d6
-    test_file = """
-    from twisted.internet import reactor, defer
-    import pytest
-    import pytest_twisted
-
-<<<<<<< HEAD
+    test_file = """
+    from twisted.internet import reactor, defer
+    import pytest
+    import pytest_twisted
+
     @pytest_twisted.async_fixture(scope="function", params=["fs", "imap", "web"])
     @pytest.mark.redgreenblue
     async def foo(request):
@@ -249,19 +261,6 @@
     @pytest_twisted.inlineCallbacks
     def test_succeed_blue(foo):
         x = yield foo[0]
-=======
-    @pytest.fixture(scope="module", params=["fs", "imap", "web"])
-    def foo(request):
-        d1, d2 = defer.Deferred(), defer.Deferred()
-        reactor.callLater(0.01, d1.callback, 1)
-        reactor.callLater(0.02, d2.callback, request.param)
-        pytest_twisted.blockon(d1)
-        return d2
-
-    @pytest_twisted.ensureDeferred
-    async def test_succeed(foo):
-        x = await foo
->>>>>>> 681fa3d6
         if x == "web":
             raise RuntimeError("baz")
     """
@@ -270,7 +269,6 @@
     assert_outcomes(rr, {"passed": 2, "failed": 1})
 
 
-<<<<<<< HEAD
 @skip_if_no_async_generators()
 def test_async_fixture_concurrent_teardown(testdir, cmd_opts):
     test_file = """
@@ -347,8 +345,6 @@
     assert_outcomes(rr, {"passed": 2, "failed": 3})
 
 
-=======
->>>>>>> 681fa3d6
 def test_blockon_in_hook(testdir, cmd_opts, request):
     skip_if_reactor_not(request, "default")
     conftest_file = """
